--- conflicted
+++ resolved
@@ -17,11 +17,7 @@
 name = "rogcat"
 readme = "README.md"
 repository = "https://github.com/flxo/rogcat"
-<<<<<<< HEAD
-version = "0.4.8"
-=======
-version = "0.4.7-pre"
->>>>>>> 4469cafd
+version = "0.4.8-pre"
 edition = "2018"
 
 [lib]
